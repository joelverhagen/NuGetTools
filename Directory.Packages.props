--- conflicted
+++ resolved
@@ -21,12 +21,7 @@
     <PackageVersion Include="NuGet.PackageManagement" Version="$(NuGetPackageVersion)" />
     <PackageVersion Include="NuGet.Versioning" Version="$(NuGetPackageVersion)" />
     <PackageVersion Include="System.CommandLine" Version="2.0.0-beta4.22272.1" />
-<<<<<<< HEAD
-    <PackageVersion Include="xunit" Version="2.6.3" />
+    <PackageVersion Include="xunit" Version="2.6.4" />
     <PackageVersion Include="xunit.runner.visualstudio" Version="2.5.6" />
-=======
-    <PackageVersion Include="xunit" Version="2.6.4" />
-    <PackageVersion Include="xunit.runner.visualstudio" Version="2.5.5" />
->>>>>>> 0a11f6d4
   </ItemGroup>
 </Project>